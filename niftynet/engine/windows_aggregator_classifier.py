--- conflicted
+++ resolved
@@ -29,13 +29,10 @@
             self, image_reader=image_reader, output_path=output_path)
         self.name = name
         self.output_interp_order = 0
-<<<<<<< HEAD
-        self.csv_path = os.path.join(self.output_path, 'niftynet_out.csv')
+        self.prefix = prefix
+        self.csv_path = os.path.join(self.output_path, self.prefix+'.csv')
         if os.path.exists(self.csv_path):
             os.remove(self.csv_path)
-=======
-        self.prefix = prefix
->>>>>>> 7855a3b2
 
     def decode_batch(self, window, location):
         """
