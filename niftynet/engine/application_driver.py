# -*- coding: utf-8 -*-
"""
This module defines a general procedure for running applications.

Example usage::
    app_driver = ApplicationDriver()
    app_driver.initialise_application(system_param, input_data_param)
    app_driver.run_application()

``system_param`` and ``input_data_param`` should be generated using:
``niftynet.utilities.user_parameters_parser.run()``
"""
from __future__ import absolute_import
from __future__ import division
from __future__ import print_function

import copy
import os
import time

import tensorflow as tf

from niftynet.engine.application_factory import ApplicationFactory
from niftynet.engine.application_iteration import IterationMessage
from niftynet.engine.application_variables import \
    CONSOLE, NETWORK_OUTPUT, TF_SUMMARIES
from niftynet.engine.application_variables import \
    GradientsCollector, OutputsCollector, global_vars_init_or_restore
from niftynet.io.image_sets_partitioner import ImageSetsPartitioner
from niftynet.io.image_sets_partitioner import TRAIN, VALID, INFER
from niftynet.io.misc_io import get_latest_subfolder, touch_folder
from niftynet.layer.bn import BN_COLLECTION
from niftynet.utilities.util_common import set_cuda_device, traverse_nested

FILE_PREFIX = 'model.ckpt'


class ApplicationDriver(object):
    """
    This class initialises an application by building a TF graph,
    and maintaining a session and coordinator. It controls the
    starting/stopping of an application. Applications should be
    implemented by inheriting ``niftynet.application.base_application``
    to be compatible with this driver.
    """

    # pylint: disable=too-many-instance-attributes
    def __init__(self):
        self.app = None
        self.graph = tf.Graph()

        self.saver = None

        self.is_training = True
        self.num_threads = 0
        self.num_gpus = 0

        self.model_dir = None
        self.summary_dir = None
        self.session_prefix = None
        self.max_checkpoints = 2
        self.save_every_n = 0
        self.tensorboard_every_n = -1

        self.validation_every_n = -1
        self.validation_max_iter = 1

        self.initial_iter = 0
        self.final_iter = 0

        self._coord = tf.train.Coordinator()
        self._init_op = None
        self._data_partitioner = None
        self.outputs_collector = None
        self.gradients_collector = None

    def initialise_application(self, workflow_param, data_param):
        """
        This function receives all parameters from user config file,
        create an instance of application.

        :param workflow_param: a dictionary of user parameters,
            keys correspond to sections in the config file
        :param data_param: a dictionary of input image parameters,
            keys correspond to data properties to be used by image_reader
        :return:
        """
        try:
            system_param = workflow_param.get('SYSTEM', None)
            net_param = workflow_param.get('NETWORK', None)
            train_param = workflow_param.get('TRAINING', None)
            infer_param = workflow_param.get('INFERENCE', None)
            app_param = workflow_param.get('CUSTOM', None)
        except AttributeError:
            tf.logging.fatal('parameters should be dictionaries')
            raise

        assert os.path.exists(system_param.model_dir), \
            'Model folder not exists {}'.format(system_param.model_dir)
        self.is_training = (system_param.action == "train")
        # hardware-related parameters
        self.num_threads = max(system_param.num_threads, 1) \
            if self.is_training else 1
        self.num_gpus = system_param.num_gpus \
            if self.is_training else min(system_param.num_gpus, 1)
        set_cuda_device(system_param.cuda_devices)

        # set output TF model folders
        self.model_dir = touch_folder(
            os.path.join(system_param.model_dir, 'models'))
        self.session_prefix = os.path.join(self.model_dir, FILE_PREFIX)

        # set training params.
        if self.is_training:
            assert train_param, 'training parameters not specified'
            summary_root = os.path.join(system_param.model_dir, 'logs')
            self.summary_dir = get_latest_subfolder(
                summary_root,
                create_new=train_param.starting_iter == 0)

            self.initial_iter = train_param.starting_iter
            self.final_iter = max(train_param.max_iter, self.initial_iter)
            self.save_every_n = train_param.save_every_n
            self.tensorboard_every_n = train_param.tensorboard_every_n
            self.max_checkpoints = \
                max(train_param.max_checkpoints, self.max_checkpoints)
            self.gradients_collector = GradientsCollector(
                n_devices=max(self.num_gpus, 1))
            self.validation_every_n = train_param.validation_every_n
            if self.validation_every_n > 0:
                self.validation_max_iter = max(self.validation_max_iter,
                                               train_param.validation_max_iter)
            action_param = train_param
        else: # set inference params.
            assert infer_param, 'inference parameters not specified'
            self.initial_iter = infer_param.inference_iter
            action_param = infer_param

        self.outputs_collector = OutputsCollector(
            n_devices=max(self.num_gpus, 1))

        # create an application instance
        assert app_param, 'application specific param. not specified'
        app_module = ApplicationDriver._create_app(app_param.name)
        self.app = app_module(net_param, action_param, self.is_training)

        # initialise data input
        data_partitioner = ImageSetsPartitioner()
        # clear the cached file lists
        data_partitioner.reset()
        do_new_partition = \
            self.is_training and self.initial_iter == 0 and \
            (not os.path.isfile(system_param.dataset_split_file)) and \
            (train_param.exclude_fraction_for_validation > 0 or
             train_param.exclude_fraction_for_inference > 0)
        data_fractions = None
        if do_new_partition:
            assert train_param.exclude_fraction_for_validation > 0 or \
                   self.validation_every_n <= 0, \
                'validation_every_n is set to {}, ' \
                'but train/validation splitting not available,\nplease ' \
                'check "exclude_fraction_for_validation" in the config ' \
                'file (current config value: {}).'.format(
                    self.validation_every_n,
                    train_param.exclude_fraction_for_validation)
            data_fractions = (train_param.exclude_fraction_for_validation,
                              train_param.exclude_fraction_for_inference)

        if data_param:
            data_partitioner.initialise(
                data_param=data_param,
                new_partition=do_new_partition,
                ratios=data_fractions,
                data_split_file=system_param.dataset_split_file)

        if data_param and self.is_training and self.validation_every_n > 0:
            assert data_partitioner.has_validation, \
                'validation_every_n is set to {}, ' \
                'but train/validation splitting not available.\nPlease ' \
                'check dataset partition list {} ' \
                '(remove file to generate a new dataset partition). ' \
                'Or set validation_every_n to -1.'.format(
                    self.validation_every_n, system_param.dataset_split_file)

        # initialise readers
        self.app.initialise_dataset_loader(
            data_param, app_param, data_partitioner)

        self._data_partitioner = data_partitioner

        # pylint: disable=not-context-manager
        with self.graph.as_default(), tf.name_scope('Sampler'):
            self.app.initialise_sampler()

    def _run_sampler_threads(self, session=None):
        """
        Get samplers from application and try to run sampler threads.

        Note: Overriding app.get_sampler() method by returning None to bypass
        this step.

        :param session: TF session used for fill
            tf.placeholders with sampled data
        :return:
        """
        if session is None:
            return
        if self._coord is None:
            return
        if self.num_threads <= 0:
            return
        try:
            samplers = self.app.get_sampler()
            for sampler in traverse_nested(samplers):
                if sampler is None:
                    continue
                sampler.run_threads(session, self._coord, self.num_threads)
            tf.logging.info('Filling queues (this can take a few minutes)')
        except (NameError, TypeError, AttributeError, IndexError):
            tf.logging.fatal(
                "samplers not running, pop_batch_op operations "
                "are blocked.")
            raise

    def run_application(self):
        """
        Initialise a TF graph, connect data sampler and network within
        the graph context, run training loops or inference loops.

        The training loop terminates when ``self.final_iter`` reached.
        The inference loop terminates when there is no more
        image sample to be processed from image reader.

        :return:
        """
        config = ApplicationDriver._tf_config()
        with tf.Session(config=config, graph=self.graph) as session:

            # start samplers' threads
            self._run_sampler_threads(session=session)
            self.graph = self._create_graph(self.graph)

            # check app variables initialised and ready for starts
            self.app.check_initialisations()

            # initialise network trainable parameters
            self._rand_init_or_restore_vars(session)

            start_time = time.time()
            loop_status = {}
            try:
                # iteratively run the graph
                if self.is_training:
                    loop_status['current_iter'] = self.initial_iter
                    self._training_loop(session, loop_status)
                else:
                    loop_status['all_saved_flag'] = False
                    self._inference_loop(session, loop_status)

            except KeyboardInterrupt:
                tf.logging.warning('User cancelled application')
            except tf.errors.OutOfRangeError:
                if loop_status.get('all_saved_flag', None) is not None:
                    # reached the end of inference Dataset
                    loop_status['all_saved_flag'] = True
            except RuntimeError:
                import sys
                import traceback
                exc_type, exc_value, exc_traceback = sys.exc_info()
                traceback.print_exception(
                    exc_type, exc_value, exc_traceback, file=sys.stdout)
            finally:
                tf.logging.info('Cleaning up...')
<<<<<<< HEAD
                if self.is_training and \
                        loop_status.get('current_iter', None) is not None:
                    self._save_model(session, loop_status['current_iter'])
=======
                if self.is_training:
                    # saving model at the last iteration
                    iter_end = loop_status.get('current_iter', -1)
                    self._save_model(session, iter_end)
>>>>>>> d3a5fb51
                elif not loop_status.get('all_saved_flag', None):
                    tf.logging.warning('stopped early, incomplete loops')

                tf.logging.info('stopping sampling threads')
                self.app.stop()
                tf.logging.info(
                    "%s stopped (time in second %.2f).",
                    type(self.app).__name__, (time.time() - start_time))

    # pylint: disable=not-context-manager
    def _create_graph(self, graph=tf.Graph()):
        """
        TensorFlow graph is only created within this function.
        """
        assert isinstance(graph, tf.Graph)
        main_device = self._device_string(0, is_worker=False)
        # start constructing the graph, handling training and inference cases
        with graph.as_default(), tf.device(main_device):

            # initialise network, these are connected in
            # the context of multiple gpus
            self.app.initialise_network()
            self.app.add_validation_flag()

            # for data parallelism --
            #     defining and collecting variables from multiple devices
            bn_ops = None
            for gpu_id in range(0, max(self.num_gpus, 1)):
                worker_device = self._device_string(gpu_id, is_worker=True)
                scope_string = 'worker_{}'.format(gpu_id)
                with tf.name_scope(scope_string) as scope:
                    with tf.device(worker_device):
                        # setup network for each of the multiple devices
                        self.app.connect_data_and_network(
                            self.outputs_collector,
                            self.gradients_collector)
                        if self.is_training:
                            # batch norm statistics from the last device
                            bn_ops = tf.get_collection(BN_COLLECTION, scope)

            # assemble all training operations
            if self.is_training and self.gradients_collector:
                updates_op = []
                # batch normalisation moving averages operation
                if bn_ops:
                    updates_op.extend(bn_ops)
                # combine them with model parameter updating operation
                with tf.name_scope('ApplyGradients'):
                    with graph.control_dependencies(updates_op):
                        self.app.set_network_gradient_op(
                            self.gradients_collector.gradients)

            # initialisation operation
            with tf.name_scope('Initialization'):
                self._init_op = global_vars_init_or_restore()

            with tf.name_scope('MergedOutputs'):
                self.outputs_collector.finalise_output_op()
            # saving operation
            self.saver = tf.train.Saver(max_to_keep=self.max_checkpoints,
                                        save_relative_paths=True)

        # no more operation definitions after this point
        tf.Graph.finalize(graph)
        return graph

    def _rand_init_or_restore_vars(self, sess):
        """
        Randomly initialising all trainable variables defined in session,
        or loading checkpoint files as variable initialisations.
        """
        tf.logging.info('starting from iter %d', self.initial_iter)
        if self.is_training and self.initial_iter == 0:
            sess.run(self._init_op)
            tf.logging.info('Parameters from random initialisations ...')
            return
        # check model's folder
        assert os.path.exists(self.model_dir), \
            "Model folder not found {}, please check" \
            "config parameter: model_dir".format(self.model_dir)

        # check model's file
        ckpt_state = tf.train.get_checkpoint_state(self.model_dir)
        if ckpt_state is None:
            tf.logging.warning(
                "%s/checkpoint not found, please check "
                "config parameter: model_dir", self.model_dir)
        if self.initial_iter > 0:
            checkpoint = '{}-{}'.format(self.session_prefix, self.initial_iter)
        else:
            try:
                checkpoint = ckpt_state.model_checkpoint_path
                assert checkpoint, 'checkpoint path not found ' \
                                   'in {}/checkpoints'.format(self.model_dir)
                self.initial_iter = int(checkpoint.rsplit('-')[-1])
                tf.logging.info('set initial_iter to %d based '
                                'on checkpoints', self.initial_iter)
            except (ValueError, AttributeError):
                tf.logging.fatal(
                    'failed to get iteration number '
                    'from checkpoint path, please set '
                    'inference_iter or starting_iter to a positive integer')
                raise
        # restore session
        tf.logging.info('Accessing %s ...', checkpoint)
        try:
            self.saver.restore(sess, checkpoint)
        except tf.errors.NotFoundError:
            tf.logging.fatal(
                'checkpoint %s not found or variables to restore do not '
                'match the current application graph', checkpoint)
            raise

    def run_vars(self, sess, message):
        """
        Running a TF session by retrieving variables/operations to run,
        along with data for feed_dict.

        This function sets ``message._current_iter_output`` with session.run
        outputs.
        """
        # update iteration status before the batch process
        self.app.set_iteration_update(message)
        collected = self.outputs_collector
        # building a dictionary of variables
        vars_to_run = copy.deepcopy(message.ops_to_run)
        if message.is_training:
            # always apply the gradient op during training
            vars_to_run['gradients'] = self.app.gradient_op
        else:
            assert vars_to_run.get('gradients', None) is None, \
                'gradients on validation set should be empty'
        # session will run variables collected under CONSOLE
        vars_to_run[CONSOLE] = collected.variables(CONSOLE)
        # session will run variables collected under NETWORK_OUTPUT
        vars_to_run[NETWORK_OUTPUT] = collected.variables(NETWORK_OUTPUT)
        if self.is_training and self.tensorboard_every_n > 0 and \
                (message.current_iter % self.tensorboard_every_n == 0):
            # session will run variables collected under TF_SUMMARIES
            vars_to_run[TF_SUMMARIES] = collected.variables(TF_SUMMARIES)

        # run the session
        graph_output = sess.run(vars_to_run, feed_dict=message.data_feed_dict)

        # outputs to message
        message.current_iter_output = graph_output

        # update iteration status after the batch process
        # self.app.set_iteration_update(message)

    def _training_loop(self, sess, loop_status):
        """
        At each iteration, an ``IterationMessage`` object is created
        to send network output to/receive controlling messages from self.app.
        The iteration message will be passed into `self.run_vars`,
        where graph elements to run are collected and feed into `session.run()`.
        A nested validation loop will be running
        if self.validation_every_n > 0.  During the validation loop
        the network parameters remain unchanged.
        """

        iter_msg = IterationMessage()

        # initialise tf summary writers
        writer_train = tf.summary.FileWriter(
            os.path.join(self.summary_dir, TRAIN), sess.graph)
        writer_valid = tf.summary.FileWriter(
            os.path.join(self.summary_dir, VALID), sess.graph) \
            if self.validation_every_n > 0 else None

        iter_i = self.initial_iter + 1
        while iter_i <= self.final_iter:
            if self._coord.should_stop():
                break
            if iter_msg.should_stop:
                break

            # update variables/operations to run, from self.app
            iter_msg.current_iter, iter_msg.phase = iter_i, TRAIN
            self.run_vars(sess, iter_msg)

            self.app.interpret_output(
                iter_msg.current_iter_output[NETWORK_OUTPUT])
            iter_msg.to_tf_summary(writer_train)
            tf.logging.info(iter_msg.to_console_string())

            # general loop information
            loop_status['current_iter'] = iter_i

            # run validations if required
            if iter_i > 0 and self.validation_every_n > 0 and \
                    (iter_i % self.validation_every_n == 0):
                for _ in range(self.validation_max_iter):
                    iter_msg.current_iter, iter_msg.phase = iter_i, VALID
                    self.run_vars(sess, iter_msg)
                    # save iteration results
                    if writer_valid is not None:
                        iter_msg.to_tf_summary(writer_valid)
                    tf.logging.info(iter_msg.to_console_string())

            if self.save_every_n > 0 and (iter_i % self.save_every_n == 0):
                self._save_model(sess, iter_i)

            iter_i = iter_i + 1

    def _inference_loop(self, sess, loop_status):
        """
        Runs all variables returned by outputs_collector,
        this loop stops when the return value of
        application.interpret_output is False.
        """
        iter_msg = IterationMessage()
        loop_status['all_saved_flag'] = False
        iter_i = 1
        while True:
            if self._coord.should_stop():
                break
            if iter_msg.should_stop:
                break

            iter_msg.current_iter, iter_msg.phase = iter_i, INFER
            # run variables provided in `iter_msg` and set values of
            # variables to iter_msg.current_iter_output
            self.run_vars(sess, iter_msg)
            iter_i = iter_i + 1

            # process the graph outputs
            if not self.app.interpret_output(
                    iter_msg.current_iter_output[NETWORK_OUTPUT]):
                tf.logging.info('processed all batches.')
                loop_status['all_saved_flag'] = True
                break
            tf.logging.info(iter_msg.to_console_string())

    def _save_model(self, session, iter_i):
        """
        save session parameters to the hard drive
        """
        if iter_i < 0:
            return
        self.saver.save(sess=session,
                        save_path=self.session_prefix,
                        global_step=iter_i)
        tf.logging.info('iter %d saved: %s', iter_i, self.session_prefix)

    def _device_string(self, device_id=0, is_worker=True):
        """
        assigning CPU/GPU based on user specifications
        """
        # pylint: disable=no-name-in-module
        from tensorflow.python.client import device_lib
        devices = device_lib.list_local_devices()
        n_local_gpus = sum([x.device_type == 'GPU' for x in devices])
        if self.num_gpus <= 0:  # user specified no gpu at all
            return '/cpu:{}'.format(device_id)
        if self.is_training:
            # in training: use gpu only for workers whenever n_local_gpus
            device = 'gpu' if (is_worker and n_local_gpus > 0) else 'cpu'
            if device == 'gpu' and device_id >= n_local_gpus:
                tf.logging.fatal(
                    'trying to use gpu id %s, but only has %s GPU(s), '
                    'please set num_gpus to %s at most',
                    device_id, n_local_gpus, n_local_gpus)
                raise ValueError
            return '/{}:{}'.format(device, device_id)
        # in inference: use gpu for everything whenever n_local_gpus
        return '/gpu:0' if n_local_gpus > 0 else '/cpu:0'

    @staticmethod
    def _create_app(app_type_string):
        """
        Import the application module
        """
        return ApplicationFactory.create(app_type_string)

    @staticmethod
    def _tf_config():
        """
        tensorflow system configurations
        """
        config = tf.ConfigProto()
        config.log_device_placement = False
        config.allow_soft_placement = True
        return config<|MERGE_RESOLUTION|>--- conflicted
+++ resolved
@@ -271,16 +271,10 @@
                     exc_type, exc_value, exc_traceback, file=sys.stdout)
             finally:
                 tf.logging.info('Cleaning up...')
-<<<<<<< HEAD
-                if self.is_training and \
-                        loop_status.get('current_iter', None) is not None:
-                    self._save_model(session, loop_status['current_iter'])
-=======
                 if self.is_training:
                     # saving model at the last iteration
                     iter_end = loop_status.get('current_iter', -1)
                     self._save_model(session, iter_end)
->>>>>>> d3a5fb51
                 elif not loop_status.get('all_saved_flag', None):
                     tf.logging.warning('stopped early, incomplete loops')
 
