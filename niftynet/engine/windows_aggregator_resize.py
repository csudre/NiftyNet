# -*- coding: utf-8 -*-
"""
Windows aggregator resize each item
in a batch output and save as an image.
"""
from __future__ import absolute_import, print_function, division

import os

import numpy as np

import niftynet.io.misc_io as misc_io
from niftynet.engine.sampler_resize import zoom_3d
from niftynet.engine.windows_aggregator_base import ImageWindowsAggregator
from niftynet.layer.discrete_label_normalisation import \
    DiscreteLabelNormalisationLayer
from niftynet.layer.pad import PadLayer


class ResizeSamplesAggregator(ImageWindowsAggregator):
    """
    This class decodes each item in a batch by resizing each image
    window and save as a new image volume.
    """
    def __init__(self,
                 image_reader,
                 name='image',
                 output_path=os.path.join('.', 'output'),
                 window_border=(),
                 interp_order=0,
                 prefix='_niftynet_out'):
        ImageWindowsAggregator.__init__(
            self, image_reader=image_reader, output_path=output_path)
        self.name = name
<<<<<<< HEAD
        self.output_path = os.path.abspath(output_path)
        self.inferred_csv = os.path.join(self.output_path, 'inferred.csv')
=======
>>>>>>> 38482051
        self.window_border = window_border
        self.output_interp_order = interp_order
        self.prefix = prefix

    def decode_batch(self, window, location):
        """
        Resizing each output image window in the batch as an image volume
        location specifies the original input image (so that the
        interpolation order, original shape information retained in the
        generated outputs).
        """
        n_samples = location.shape[0]
        window, location = self.crop_batch(window, location, self.window_border)
        for batch_id in range(n_samples):
            if self._is_stopping_signal(location[batch_id]):
                return False
            self.image_id = location[batch_id, 0]
            resize_to_shape = self._initialise_image_shape(
                image_id=self.image_id,
                n_channels=window.shape[-1])
            self._save_current_image(window[batch_id, ...], resize_to_shape)
        return True

    def _initialise_image_shape(self, image_id, n_channels):
        self.image_id = image_id
        spatial_shape = self.input_image[self.name].shape[:3]
        output_image_shape = spatial_shape + (1, n_channels,)
        empty_image = np.zeros(output_image_shape, dtype=np.bool)
        for layer in self.reader.preprocessors:
            if isinstance(layer, PadLayer):
                empty_image, _ = layer(empty_image)
        return empty_image.shape

    def _save_current_image(self, image_out, resize_to):
        if self.input_image is None:
            return
        window_shape = resize_to
        while image_out.ndim < 5:
            image_out = image_out[..., np.newaxis, :]
        if self.window_border and any([b > 0 for b in self.window_border]):
            np_border = self.window_border
            while len(np_border) < 5:
                np_border = np_border + (0,)
            np_border = [(b,) for b in np_border]
            image_out = np.pad(image_out, np_border, mode='edge')
        image_shape = image_out.shape
        zoom_ratio = \
            [float(p) / float(d) for p, d in zip(window_shape, image_shape)]
        image_shape = list(image_shape[:3]) + [1, image_shape[-1]]
        image_out = np.reshape(image_out, image_shape)
        image_out = zoom_3d(image=image_out,
                            ratio=zoom_ratio,
                            interp_order=self.output_interp_order)

        for layer in reversed(self.reader.preprocessors):
            if isinstance(layer, PadLayer):
                image_out, _ = layer.inverse_op(image_out)
            if isinstance(layer, DiscreteLabelNormalisationLayer):
                image_out, _ = layer.inverse_op(image_out)
        subject_name = self.reader.get_subject_id(self.image_id)
        filename = "{}{}.nii.gz".format(subject_name, self.prefix)
        source_image_obj = self.input_image[self.name]
        misc_io.save_data_array(self.output_path,
                                filename,
                                image_out,
                                source_image_obj,
                                self.output_interp_order)
        with open(self.inferred_csv, 'w+') as csv_file:
            csv_file.write('{},{}'.format(subject_name, filename))
        return<|MERGE_RESOLUTION|>--- conflicted
+++ resolved
@@ -32,11 +32,8 @@
         ImageWindowsAggregator.__init__(
             self, image_reader=image_reader, output_path=output_path)
         self.name = name
-<<<<<<< HEAD
         self.output_path = os.path.abspath(output_path)
         self.inferred_csv = os.path.join(self.output_path, 'inferred.csv')
-=======
->>>>>>> 38482051
         self.window_border = window_border
         self.output_interp_order = interp_order
         self.prefix = prefix
