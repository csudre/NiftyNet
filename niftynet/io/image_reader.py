# -*- coding: utf-8 -*-
"""This module loads images from csv files and outputs numpy arrays."""
from __future__ import absolute_import, division, print_function

from copy import deepcopy

import numpy as np
import pandas
import tensorflow as tf
from six import string_types

from niftynet.io.image_sets_partitioner import COLUMN_UNIQ_ID
from niftynet.io.image_type import ImageFactory
from niftynet.layer.base_layer import Layer, DataDependentLayer, RandomisedLayer
# NP_TF_DTYPES = {'i': tf.int32, 'u': tf.int32, 'b': tf.int32, 'f': tf.float32}
<<<<<<< HEAD
from niftynet.utilities.niftynet_global_config import NiftyNetGlobalConfig
from niftynet.utilities.user_parameters_helper import make_input_tuple
from niftynet.utilities.util_common import print_progress_bar
=======

>>>>>>> 532ba19c

NP_TF_DTYPES = {'i': tf.float32,
                'u': tf.float32,
                'b': tf.float32,
                'f': tf.float32}


def infer_tf_dtypes(image_array):
    """
    Choosing a suitable tf dtype based on the dtype of input numpy array.
    """
    return NP_TF_DTYPES.get(image_array.dtype[0].kind, tf.float32)


class ImageReader(Layer):
    """
    For a concrete example::

        _input_sources define multiple modality mappings, e.g.,
        _input_sources {'image': ('T1', 'T2'), 'label': ('manual_map',)}

    means:

    'image' consists of two components, formed by
    concatenating 'T1' and 'T2' input source images.
    'label' consists of one component, loading from 'manual_map'

    :param self._names: a tuple of the output names of this reader.
        ``('image', 'labels')``

    :param self._shapes: the shapes after combining input sources
        ``{'image': (192, 160, 192, 1, 2), 'label': (192, 160, 192, 1, 1)}``

    :param self._dtypes: store the dictionary of tensorflow shapes
        ``{'image': tf.float32, 'label': tf.float32}``

    :param self.output_list: a list of dictionaries, with each item::

        {'image': <niftynet.io.image_type.SpatialImage4D object>,
        'label': <niftynet.io.image_type.SpatialImage3D object>}

    """

    def __init__(self, names):
        # list of file names
        self._file_list = None
        self._input_sources = None
        self._shapes = None
        self._dtypes = None
        self._names = None
        self.names = names

        # list of image objects
        self.output_list = None
        self.current_id = -1

        self.preprocessors = []
        super(ImageReader, self).__init__(name='image_reader')

    def initialise(self, data_param, task_param, file_list):
        """
        ``task_param`` specifies how to combine user input modalities.
        e.g., for multimodal segmentation 'image' corresponds to multiple
        modality sections, 'label' corresponds to one modality section
        """
        if not self.names:
            tf.logging.fatal('Please specify data input keywords, this should '
                             'be a subset of SUPPORTED_INPUT provided '
                             'in application file.')
            raise ValueError
        filtered_names = [name for name in self.names
                          if vars(task_param).get(name, None)]
        if not filtered_names:
            tf.logging.fatal("Reader requires task input keywords %s, but "
                             "not exist in the config file.\n"
                             "Available task keywords: %s",
                             filtered_names, list(vars(task_param)))
            raise ValueError

<<<<<<< HEAD
        default_data_folder = self._global_config.get_niftynet_home_folder()
        self._file_list = util_csv.load_and_merge_csv_files(
            data_to_load, default_data_folder)
=======
        self._names = filtered_names
        self._input_sources = dict((name, vars(task_param).get(name))
                                   for name in self.names)
        required_sections = \
            sum([list(vars(task_param).get(name)) for name in self.names], [])
        for required in required_sections:
            try:
                if (file_list is None) or \
                        (required not in list(file_list)) or \
                        (file_list[required].isnull().all()):
                    tf.logging.fatal('Reader required input section '
                                     'name [%s], but in the filename list '
                                     'the column is empty.', required)
                    raise ValueError
            except (AttributeError, TypeError, ValueError):
                tf.logging.fatal(
                    'file_list parameter should be a '
                    'pandas.DataFrame instance and has input '
                    'section name [%s] as a column name.', required)
                raise
        self._file_list = file_list
>>>>>>> 532ba19c
        self.output_list = _filename_to_image_list(
            self._file_list, self._input_sources, data_param)
        for name in self.names:
            tf.logging.info(
                'Image reader: loading [%s] from %s (%d)',
                name, self.input_sources[name], len(self.output_list))

    def prepare_preprocessors(self):
        """
        Some preprocessors requires an initial step to initialise
        data dependent internal parameters.

        This function find these preprocessors and run the initialisations.
        """
        for layer in self.preprocessors:
            if isinstance(layer, DataDependentLayer):
                layer.train(self.output_list)

    def add_preprocessing_layers(self, layers):
        """
        Adding a ``niftynet.layer`` or a list of layers as preprocessing steps.
        """
        assert self.output_list is not None, \
            'Please initialise the reader first, ' \
            'before adding preprocessors.'
        if isinstance(layers, Layer):
            self.preprocessors.append(layers)
        else:
            self.preprocessors.extend(layers)
        self.prepare_preprocessors()

    # pylint: disable=arguments-differ,too-many-branches
    def layer_op(self, idx=None, shuffle=True):
        """
<<<<<<< HEAD
        this layer returns a dictionary
          keys: self.output_fields
          values: image volume array
        """
        if self.output_list is None:
            tf.logging.fatal('please run initialise_reader() first')
            raise RuntimeError
        if idx is None and shuffle:
            # training, with random list output
            idx = np.random.randint(len(self.output_list))
=======
        this layer returns dictionaries::
>>>>>>> 532ba19c

            keys: self.output_fields
            values: image volume array

        """
        if idx is None:
            if shuffle:
                # training, with random list output
                idx = np.random.randint(len(self.output_list))
            else:
                # testing, with sequential output
                # accessing self.current_id, not suitable for multi-thread
                idx = self.current_id + 1
                self.current_id = idx

        try:
            image_dict = self.output_list[idx]
        except (IndexError, TypeError):
            return -1, None, None

<<<<<<< HEAD
        image_dict = self.output_list[idx]
        image_data_dict = {field: image.get_data()
                           for (field, image) in image_dict.items()}
        interp_order_dict = {field: image.interp_order
                             for (field, image) in image_dict.items()}
        if self.preprocessors:
            preprocessors = [deepcopy(layer) for layer in self.preprocessors]
            # dictionary of masks is cached
            mask = None
            for layer in preprocessors:
                # import time; local_time = time.time()
                if layer is None:
                    continue
                if isinstance(layer, RandomisedLayer):
                    layer.randomise()
                    image_data_dict = layer(image_data_dict, interp_order_dict)
                else:
                    image_data_dict, mask = layer(image_data_dict, mask)
                    # print('%s, %.3f sec'%(layer, -local_time + time.time()))
=======
        image_data_dict = \
            {field: image.get_data() for (field, image) in image_dict.items()}
        interp_order_dict = \
            {field: image.interp_order for (field, image) in image_dict.items()}

        preprocessors = [deepcopy(layer) for layer in self.preprocessors]
        # dictionary of masks is cached
        mask = None
        for layer in preprocessors:
            # import time; local_time = time.time()
            if layer is None:
                continue
            if isinstance(layer, RandomisedLayer):
                layer.randomise()
                image_data_dict = layer(image_data_dict, interp_order_dict)
            else:
                image_data_dict, mask = layer(image_data_dict, mask)
                # print('%s, %.3f sec'%(layer, -local_time + time.time()))
>>>>>>> 532ba19c
        return idx, image_data_dict, interp_order_dict

    @property
    def shapes(self):
        """
        Image shapes before any preprocessing.

        :return: tuple of integers as image shape


        .. caution::

            To have fast access, the spatial dimensions are not accurate

                1. only read from the first image in list
                2. not considering effects of random augmentation layers
                    but time and modality dimensions should be correct
        """
        if not self.output_list:
            tf.logging.fatal("Please initialise the reader first.")
            raise RuntimeError
        if not self._shapes:
            first_image = self.output_list[0]
            self._shapes = {field: first_image[field].shape
                            for field in self.names}
        return self._shapes

    @property
    def tf_dtypes(self):
        """
        Infer input data dtypes in TF
        (using the first image in the file list).
        """
        if not self.output_list:
            tf.logging.fatal("Please initialise the reader first.")
            raise RuntimeError
        if not self._dtypes:
            first_image = self.output_list[0]
            self._dtypes = {field: infer_tf_dtypes(first_image[field])
                            for field in self.names}
        return self._dtypes

    @property
    def input_sources(self):
        """
        returns mapping of input keywords and input sections
        e.g., input_sources::

            {'image': ('T1', 'T2'),
             'label': ('manual_map',)}

        map task parameter keywords ``image`` and ``label`` to
        section names ``T1``, ``T2``, and ``manual_map`` respectively.
        """
        if not self._input_sources:
            tf.logging.fatal("Please initialise the reader first.")
            raise RuntimeError
        return self._input_sources

    @property
    def names(self):
        """

        :return: the keys of ``self.input_sources`` dictionary
        """
        return self._names

    @names.setter
    def names(self, fields_tuple):
        """
        output_fields is a sequence of output names
        each name might correspond to a list of multiple input sources
        this should be specified in CUSTOM section in the config
        """
        self._names = make_input_tuple(fields_tuple, string_types)

    def get_subject_id(self, image_index):
        """
        Given an integer id returns the subject id.
        """
        try:
            return self._file_list.iloc[image_index][COLUMN_UNIQ_ID]
        except KeyError:
            tf.logging.warning('Unknown subject id in reader table.')
            raise


def _filename_to_image_list(file_list, mod_dict, data_param):
    """
    Converting a list of filenames to a list of image objects,
    Properties (e.g. interp_order) are added to each object
    """
    volume_list = []
    for idx in range(len(file_list)):
        print_progress_bar(idx, len(file_list),
                           prefix='reading datasets headers',
                           decimals=1, length=10, fill='*')
        # combine fieldnames and volumes as a dictionary
        _dict = {}
        for field, modalities in mod_dict.items():
            image_instance = _create_image(
                file_list, idx, modalities, data_param)
            if image_instance is not None:
                _dict[field] = image_instance
        if _dict:
            volume_list.append(_dict)
    if not volume_list:
        tf.logging.fatal(
            "Empty filename lists, please check the csv "
            "files. (removing csv_file keyword if it is in the config file "
            "to automatically search folders and generate new csv "
            "files again)\n\n"
            "Please note in the matched file names, each subject id are "
            "created by removing all keywords listed `filename_contains` "
            "in the config.\n\n"
            "E.g., `filename_contains=foo, bar` will match file "
            "foo_subject42_bar.nii.gz, and the subject id is _subject42_.")
        raise IOError
    return volume_list


def _create_image(file_list, idx, modalities, data_param):
    """
    data_param consists of description of each modality
    This function combines modalities according to the 'modalities'
    parameter and create <niftynet.io.input_type.SpatialImage*D>
    """
    try:
        file_path = tuple(file_list.loc[idx, mod] for mod in modalities)
        any_missing = any([pandas.isnull(file_name) or not bool(file_name)
                           for file_name in file_path])
        if any_missing:
            # todo: enable missing modalities again
            # the file_path of a multimodal image will contain `nan`, e.g.
            # this should be handled by `ImageFactory.create_instance`
            # ('testT1.nii.gz', 'testT2.nii.gz', nan, 'testFlair.nii.gz')
            return None
        interp_order = tuple(data_param[mod].interp_order
                             for mod in modalities)
        pixdim = tuple(data_param[mod].pixdim for mod in modalities)
        axcodes = tuple(data_param[mod].axcodes for mod in modalities)
    except KeyError:
        tf.logging.fatal(
            "Specified modality names %s "
            "not found in config: input sections %s.",
            modalities, list(data_param))
        raise
    except AttributeError:
        tf.logging.fatal(
            "Data params must contain: interp_order, pixdim, axcodes.\n"
            "Reader must be initialised with a dataframe as file_list.")
        raise

    image_properties = {'file_path': file_path,
                        'name': modalities,
                        'interp_order': interp_order,
                        'output_pixdim': pixdim,
                        'output_axcodes': axcodes}
    return ImageFactory.create_instance(**image_properties)<|MERGE_RESOLUTION|>--- conflicted
+++ resolved
@@ -12,14 +12,11 @@
 from niftynet.io.image_sets_partitioner import COLUMN_UNIQ_ID
 from niftynet.io.image_type import ImageFactory
 from niftynet.layer.base_layer import Layer, DataDependentLayer, RandomisedLayer
-# NP_TF_DTYPES = {'i': tf.int32, 'u': tf.int32, 'b': tf.int32, 'f': tf.float32}
-<<<<<<< HEAD
-from niftynet.utilities.niftynet_global_config import NiftyNetGlobalConfig
 from niftynet.utilities.user_parameters_helper import make_input_tuple
 from niftynet.utilities.util_common import print_progress_bar
-=======
-
->>>>>>> 532ba19c
+
+# NP_TF_DTYPES = {'i': tf.int32, 'u': tf.int32, 'b': tf.int32, 'f': tf.float32}
+
 
 NP_TF_DTYPES = {'i': tf.float32,
                 'u': tf.float32,
@@ -99,11 +96,6 @@
                              filtered_names, list(vars(task_param)))
             raise ValueError
 
-<<<<<<< HEAD
-        default_data_folder = self._global_config.get_niftynet_home_folder()
-        self._file_list = util_csv.load_and_merge_csv_files(
-            data_to_load, default_data_folder)
-=======
         self._names = filtered_names
         self._input_sources = dict((name, vars(task_param).get(name))
                                    for name in self.names)
@@ -125,7 +117,6 @@
                     'section name [%s] as a column name.', required)
                 raise
         self._file_list = file_list
->>>>>>> 532ba19c
         self.output_list = _filename_to_image_list(
             self._file_list, self._input_sources, data_param)
         for name in self.names:
@@ -160,20 +151,7 @@
     # pylint: disable=arguments-differ,too-many-branches
     def layer_op(self, idx=None, shuffle=True):
         """
-<<<<<<< HEAD
-        this layer returns a dictionary
-          keys: self.output_fields
-          values: image volume array
-        """
-        if self.output_list is None:
-            tf.logging.fatal('please run initialise_reader() first')
-            raise RuntimeError
-        if idx is None and shuffle:
-            # training, with random list output
-            idx = np.random.randint(len(self.output_list))
-=======
         this layer returns dictionaries::
->>>>>>> 532ba19c
 
             keys: self.output_fields
             values: image volume array
@@ -194,27 +172,6 @@
         except (IndexError, TypeError):
             return -1, None, None
 
-<<<<<<< HEAD
-        image_dict = self.output_list[idx]
-        image_data_dict = {field: image.get_data()
-                           for (field, image) in image_dict.items()}
-        interp_order_dict = {field: image.interp_order
-                             for (field, image) in image_dict.items()}
-        if self.preprocessors:
-            preprocessors = [deepcopy(layer) for layer in self.preprocessors]
-            # dictionary of masks is cached
-            mask = None
-            for layer in preprocessors:
-                # import time; local_time = time.time()
-                if layer is None:
-                    continue
-                if isinstance(layer, RandomisedLayer):
-                    layer.randomise()
-                    image_data_dict = layer(image_data_dict, interp_order_dict)
-                else:
-                    image_data_dict, mask = layer(image_data_dict, mask)
-                    # print('%s, %.3f sec'%(layer, -local_time + time.time()))
-=======
         image_data_dict = \
             {field: image.get_data() for (field, image) in image_dict.items()}
         interp_order_dict = \
@@ -233,7 +190,6 @@
             else:
                 image_data_dict, mask = layer(image_data_dict, mask)
                 # print('%s, %.3f sec'%(layer, -local_time + time.time()))
->>>>>>> 532ba19c
         return idx, image_data_dict, interp_order_dict
 
     @property
