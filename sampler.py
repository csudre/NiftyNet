--- conflicted
+++ resolved
@@ -53,20 +53,26 @@
                         seg[x_:_x, y_:_y, z_:_z])
                     info = np.asarray(
                         [idx, x_, y_, z_, _x, _y, _z], dtype=np.int64)
-<<<<<<< HEAD
-                    # print('%s, %d'%(file_, t))
-                    # print('sample from: %dx%dx%d'%(x_,y_,z_))
-                    # print('sample to: %dx%dx%d'%(_x,_y,_z))
-=======
                     if self.label_size < self.image_size:
                         border = (self.image_size - self.label_size) / 2
                         label = label[border : (self.label_size + border),
                                       border : (self.label_size + border),
                                       border : (self.label_size + border)]
-                    #print '%s, %d'%(file_, t)
+                    #print('%s, %d'%(file_, t))
                     #print('sample from: %dx%dx%d'%(x_,y_,z_))
                     #print('sample to: %dx%dx%d'%(_x,_y,_z))
->>>>>>> ea7d608d
+                    yield cuboid, label, info
+        return sampler_iterator
+
+    def grid_samples_from(self, img_path, seg_path, grid_size):
+        # generate dense samples from a fixed sampling grid
+        def sampler_iterator():
+            for idx in xrange(len(self.f_names)):
+                file_ = self.f_names[idx]
+                img_name = img_path + '/' + file_
+                seg_name = (seg_path + '/' + file_) if seg_path else None
+                print '%d of %d loading %s'%(idx+1, len(self.f_names), img_name)
+                img, seg = util.load_file(img_name, seg_name)
                     yield cuboid, label, info
 
         return sampler_iterator
@@ -94,20 +100,20 @@
                 ids = np.array(range(n_windows))
                 for j in range(n_windows + n_windows % self.batch_size):
                     i = ids[j % n_windows]
-                    x_ = xs[i];
-                    y_ = ys[i];
+                    x_ = xs[i]
+                    y_ = ys[i]
                     z_ = zs[i]
-                    _x = xe[i];
-                    _y = ye[i];
+                    _x = xe[i]
+                    _y = ye[i]
                     _z = ze[i]
                     cuboid = img[x_:_x, y_:_y, z_:_z, :]
                     info = np.asarray(
                         [idx, x_, y_, z_, _x, _y, _z], dtype=np.int64)
                     # print('grid sample from: %dx%dx%d to %dx%dx%d,'\
-                    #      'mean: %.4f, std: %.4f'%(info[1], info[2], info[3],
-                    #                               info[4], info[5], info[6],
-                    #                               np.mean(cuboid),
-                    #                               np.std(cuboid)))
+                    #       'mean: %.4f, std: %.4f'%(info[1], info[2], info[3],
+                    #                                info[4], info[5], info[6],
+                    #                                np.mean(cuboid),
+                    #                                np.std(cuboid)))
                     if seg is not None:
                         label = seg[x_:_x, y_:_y, z_:_z]
                         if self.label_size < self.image_size:
