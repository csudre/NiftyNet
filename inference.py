--- conflicted
+++ resolved
@@ -8,7 +8,7 @@
 
 import util
 from network.net_template import NetTemplate
-from queue import DeployInputBuffer
+from nn_queue import DeployInputBuffer
 from sampler import VolumeSampler
 
 
@@ -89,11 +89,7 @@
                         pred_img = np.pad(pred_img,
                                           param.volume_padding_size,
                                           'minimum')
-<<<<<<< HEAD
-                        #print 'init %s' % img_name
-=======
-                        # print 'init %s' % valid_names[img_id]
->>>>>>> 7539caa1
+                        #print ('init %s' % valid_names[img_id])
                     loc_x = spatial_info[batch_id, 1]
                     loc_y = spatial_info[batch_id, 2]
                     loc_z = spatial_info[batch_id, 3]
@@ -109,21 +105,12 @@
                         p_start: p_end]
 
         except KeyboardInterrupt:
-<<<<<<< HEAD
-            print 'User cancelled inference'
-        except tf.errors.OutOfRangeError:
-            pass
-        except Exception as unusual_error:
-            print unusual_error
-            seg_batch_runner.close_all(coord, sess)
-=======
             print('User cancelled training')
         except tf.errors.OutOfRangeError:
             pass
         # except Exception as unusual_error:
-        #    print unusual_error
+        #    print(unusual_error)
         #    seg_batch_runner.close_all(coord, sess)
->>>>>>> 7539caa1
         finally:
             # save the last batches
             util.save_segmentation(param, valid_names[img_id], pred_img)
